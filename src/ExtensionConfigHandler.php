--- conflicted
+++ resolved
@@ -405,8 +405,7 @@
 
     foreach ($extension_dirs as $source_dir => $extension_name) {
       // Determine the type of extension we're dealing with.
-<<<<<<< HEAD
-      if ($type = $this->detectExtensionType($extension_name, TRUE)) {
+      if ($type = $this->getExtensionType($extension_name, TRUE)) {
         // Get the configuration.
         $info = $this->getExtensionInfo($extension_name, 'managed', array(), TRUE);
 
@@ -418,17 +417,6 @@
           }
           else {
             $unmanaged = array();
-=======
-      if ($type = $this->getExtensionType($extension_name, TRUE)) {
-        if (strpos($subdir, 'config/') === 0) {
-          $subdir_type = substr($subdir, 7);
-          // Get the configuration.
-          $info = $this->getExtensionInfo($extension_name, 'config_devel', array(), NULL, TRUE);
-          // Keep backwards compatibility for the old format that config_devel
-          // supports.
-          if (!isset($info['install'])) {
-            $info['install'] = $info;
->>>>>>> 771b9f1f
           }
 
           try {
@@ -473,13 +461,8 @@
   /**
    * {@inheritdoc}
    */
-<<<<<<< HEAD
   public function getExtensionInfo($extension_name, $key = NULL, $default = NULL, $disabled = FALSE) {
-    if ($type = $this->detectExtensionType($extension_name, $disabled)) {
-=======
-  public function getExtensionInfo($extension_name, $key = NULL, $default = NULL, $parent = 'cm_config_tools', $disabled = FALSE) {
     if ($type = $this->getExtensionType($extension_name, $disabled)) {
->>>>>>> 771b9f1f
       if ($extension_path = drupal_get_path($type, $extension_name)) {
         // Info parser service statically caches info files, so it does not
         // matter that file may already have been parsed by this class.
